--- conflicted
+++ resolved
@@ -7,11 +7,7 @@
     "url": "https://github.com/Consensys/lxp-snap"
   },
   "source": {
-<<<<<<< HEAD
     "shasum": "rnMwYdU6oNE1V9mfyQthIzseM/2Vi1ElQ6C0jngq3JU=",
-=======
-    "shasum": "EW8Rbcxtni0TTpmkfONaAdmqPzbiwZWx9SWJEqD0tVs=",
->>>>>>> 8ebf82bd
     "location": {
       "npm": {
         "filePath": "dist/bundle.js",
